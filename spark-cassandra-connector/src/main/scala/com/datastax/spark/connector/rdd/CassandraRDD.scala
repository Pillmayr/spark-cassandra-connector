--- conflicted
+++ resolved
@@ -57,7 +57,6 @@
     ct : ClassTag[R], @transient rtf: RowReaderFactory[R])
   extends RDD[R](sc, Seq.empty) with Logging {
 
-<<<<<<< HEAD
   /* Logging classes inheritance conflict fix. */
   override def log = super[Logging].log
   override def logName = super[Logging].logName
@@ -79,33 +78,17 @@
 
   private def copy(columnNames: ColumnSelector = columnNames,
                    where: CqlWhereClause = where,
-                   readConf: ReadConf = readConf, connector: CassandraConnector = connector): CassandraRDD[R] =
-    new CassandraRDD(sc, connector, keyspaceName, tableName, columnNames, where, readConf)
-
-  /** Returns a copy of this Cassandra RDD with specified connector */
-  def withConnector(connector: CassandraConnector): CassandraRDD[R] =
-    copy(connector = connector)
-=======
-  /** How many rows are fetched at once from server */
-  val fetchSize = sc.getConf.getInt("spark.cassandra.input.page.row.size", 1000)
-
-  /** How many rows to fetch in a single Spark Task. */
-  val splitSize = sc.getConf.getInt("spark.cassandra.input.split.size", 100000)
-
-  /** consistency level for reads */
-  val inputConsistencyLevel =  ConsistencyLevel.valueOf(
-    sc.getConf.get("spark.cassandra.input.consistency.level", ConsistencyLevel.LOCAL_ONE.name))
-
-  private val connector = CassandraConnector(sc.getConf)
-
-  private def copy(columnNames: ColumnSelector = columnNames, where: CqlWhereClause = where): CassandraRDD[R] = {
+                   readConf: ReadConf = readConf, connector: CassandraConnector = connector): CassandraRDD[R] = {
     require(sc != null,
       "RDD transformation requires a non-null SparkContext. Unfortunately SparkContext in this CassandraRDD is null. " +
       "This can happen after CassandraRDD has been deserialized. SparkContext is not Serializable, therefore it deserializes to null." +
       "RDD transformations are not allowed inside lambdas used in other RDD transformations.")
-    new CassandraRDD(sc, keyspaceName, tableName, columnNames, where)
-  }
->>>>>>> 72770959
+    new CassandraRDD(sc, connector, keyspaceName, tableName, columnNames, where, readConf)
+  }
+
+  /** Returns a copy of this Cassandra RDD with specified connector */
+  def withConnector(connector: CassandraConnector): CassandraRDD[R] =
+    copy(connector = connector)
 
   /** Adds a CQL `WHERE` predicate(s) to the query.
     * Useful for leveraging secondary indexes in Cassandra.
